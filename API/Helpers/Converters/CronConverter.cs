﻿using System.Collections.Generic;
using Hangfire;

namespace API.Helpers.Converters
{
    public static class CronConverter
    {
        public static readonly IEnumerable<string> Options = new []
        {
            "disabled",
            "daily",
            "weekly",
        };
        public static string ConvertToCronNotation(string source)
        {
            var destination = string.Empty;
            destination = source.ToLower() switch
            {
                "daily" => Cron.Daily(),
                "weekly" => Cron.Weekly(),
                "disabled" => Cron.Never(),
                "" => Cron.Never(),
                _ => destination
            };

            return destination;
        }
<<<<<<< HEAD

        // public static string ConvertFromCronNotation(string cronNotation)
        // {
        //     var destination = string.Empty;
        //     destination = cronNotation.ToLower() switch
        //     {
        //         "0 0 31 2 *" => "disabled",
        //         _ => destination
        //     };
        //
        //     return destination;
        // }
=======
>>>>>>> d7450497
    }
}<|MERGE_RESOLUTION|>--- conflicted
+++ resolved
@@ -25,20 +25,5 @@
 
             return destination;
         }
-<<<<<<< HEAD
-
-        // public static string ConvertFromCronNotation(string cronNotation)
-        // {
-        //     var destination = string.Empty;
-        //     destination = cronNotation.ToLower() switch
-        //     {
-        //         "0 0 31 2 *" => "disabled",
-        //         _ => destination
-        //     };
-        //
-        //     return destination;
-        // }
-=======
->>>>>>> d7450497
     }
 }