--- conflicted
+++ resolved
@@ -25,10 +25,7 @@
     </PackageReference>
     <PackageReference Include="Microsoft.EntityFrameworkCore.Sqlite" Version="5.0.4" />
     <PackageReference Include="Microsoft.Extensions.DependencyInjection" Version="5.0.1" />
-<<<<<<< HEAD
-=======
     <PackageReference Include="Microsoft.IO.RecyclableMemoryStream" Version="2.0.0" />
->>>>>>> d3c14863
     <PackageReference Include="NetVips" Version="2.0.0" />
     <PackageReference Include="NetVips.Native" Version="8.10.6" />
     <PackageReference Include="NReco.Logging.File" Version="1.1.1" />
