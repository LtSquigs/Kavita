--- conflicted
+++ resolved
@@ -67,10 +67,7 @@
             existingPreferences.BookReaderDarkMode = preferencesDto.BookReaderDarkMode;
             existingPreferences.BookReaderFontSize = preferencesDto.BookReaderFontSize;
             existingPreferences.BookReaderTapToPaginate = preferencesDto.BookReaderTapToPaginate;
-<<<<<<< HEAD
-=======
             existingPreferences.SiteDarkMode = preferencesDto.SiteDarkMode;
->>>>>>> 8211f1ce
 
             _unitOfWork.UserRepository.Update(existingPreferences);
 
