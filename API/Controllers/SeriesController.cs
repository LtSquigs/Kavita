--- conflicted
+++ resolved
@@ -3,7 +3,6 @@
 using System.Linq;
 using System.Threading.Tasks;
 using API.Data;
-using API.Data.Metadata;
 using API.Data.Repositories;
 using API.DTOs;
 using API.DTOs.Filtering;
@@ -237,8 +236,6 @@
             return Ok(series);
         }
 
-<<<<<<< HEAD
-=======
         [HttpPost("recently-updated-series")]
         public async Task<ActionResult<IEnumerable<RecentlyAddedItemDto>>> GetRecentlyAddedChapters()
         {
@@ -253,7 +250,6 @@
             return Ok(await _unitOfWork.SeriesRepository.GetRecentlyAddedChapters(userId));
         }
 
->>>>>>> d7450497
         [HttpPost("all")]
         public async Task<ActionResult<IEnumerable<SeriesDto>>> GetAllSeries(FilterDto filterDto, [FromQuery] UserParams userParams, [FromQuery] int libraryId = 0)
         {
