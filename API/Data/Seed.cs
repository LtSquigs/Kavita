﻿using System.Collections.Generic;
using System.IO;
using System.Linq;
using System.Reflection;
using System.Threading.Tasks;
using API.Constants;
using API.Entities;
using API.Entities.Enums;
using API.Services;
using Kavita.Common;
using Kavita.Common.EnvironmentInfo;
using Microsoft.AspNetCore.Identity;
using Microsoft.EntityFrameworkCore;

namespace API.Data
{
    public static class Seed
    {
        /// <summary>
        /// Generated on Startup. Seed.SeedSettings must run before
        /// </summary>
        public static IList<ServerSetting> DefaultSettings;

        public static async Task SeedRoles(RoleManager<AppRole> roleManager)
        {
            var roles = typeof(PolicyConstants)
                .GetFields(BindingFlags.Public | BindingFlags.Static)
                .Where(f => f.FieldType == typeof(string))
                .ToDictionary(f => f.Name,
                    f => (string) f.GetValue(null)).Values
                .Select(policyName => new AppRole() {Name = policyName})
                .ToList();

            foreach (var role in roles)
            {
                var exists = await roleManager.RoleExistsAsync(role.Name);
                if (!exists)
                {
                    await roleManager.CreateAsync(role);
                }
            }
        }

        public static async Task SeedSettings(DataContext context, IDirectoryService directoryService)
        {
            await context.Database.EnsureCreatedAsync();

            DefaultSettings = new List<ServerSetting>()
            {
                new () {Key = ServerSettingKey.CacheDirectory, Value = directoryService.CacheDirectory},
                new () {Key = ServerSettingKey.TaskScan, Value = "daily"},
                new () {Key = ServerSettingKey.LoggingLevel, Value = "Information"}, // Not used from DB, but DB is sync with appSettings.json
                new () {Key = ServerSettingKey.TaskBackup, Value = "daily"},
                new () {Key = ServerSettingKey.BackupDirectory, Value = Path.GetFullPath(DirectoryService.BackupDirectory)},
                new () {Key = ServerSettingKey.Port, Value = "5000"}, // Not used from DB, but DB is sync with appSettings.json
                new () {Key = ServerSettingKey.AllowStatCollection, Value = "true"},
                new () {Key = ServerSettingKey.EnableOpds, Value = "false"},
                new () {Key = ServerSettingKey.EnableAuthentication, Value = "true"},
                new () {Key = ServerSettingKey.BaseUrl, Value = "/"},
                new () {Key = ServerSettingKey.InstallId, Value = HashUtil.AnonymousToken()},
                new () {Key = ServerSettingKey.InstallVersion, Value = BuildInfo.Version.ToString()},
                new () {Key = ServerSettingKey.BookmarkDirectory, Value = directoryService.BookmarkDirectory},
<<<<<<< HEAD
=======
                new () {Key = ServerSettingKey.EmailServiceUrl, Value = EmailService.DefaultApiUrl},
>>>>>>> d7450497
            };

            foreach (var defaultSetting in DefaultSettings)
            {
                var existing = context.ServerSetting.FirstOrDefault(s => s.Key == defaultSetting.Key);
                if (existing == null)
                {
                    await context.ServerSetting.AddAsync(defaultSetting);
                }
            }

            await context.SaveChangesAsync();

            // Port and LoggingLevel are managed in appSettings.json. Update the DB values to match
            context.ServerSetting.First(s => s.Key == ServerSettingKey.Port).Value =
                Configuration.Port + string.Empty;
            context.ServerSetting.First(s => s.Key == ServerSettingKey.LoggingLevel).Value =
                Configuration.LogLevel + string.Empty;
            context.ServerSetting.First(s => s.Key == ServerSettingKey.CacheDirectory).Value =
                directoryService.CacheDirectory + string.Empty;
            context.ServerSetting.First(s => s.Key == ServerSettingKey.BackupDirectory).Value =
                DirectoryService.BackupDirectory + string.Empty;

            await context.SaveChangesAsync();

        }

        public static async Task SeedUserApiKeys(DataContext context)
        {
            await context.Database.EnsureCreatedAsync();

            var users = await context.AppUser.ToListAsync();
            foreach (var user in users.Where(user => string.IsNullOrEmpty(user.ApiKey)))
            {
                user.ApiKey = HashUtil.ApiKey();
            }
            await context.SaveChangesAsync();
        }
    }
}<|MERGE_RESOLUTION|>--- conflicted
+++ resolved
@@ -60,10 +60,7 @@
                 new () {Key = ServerSettingKey.InstallId, Value = HashUtil.AnonymousToken()},
                 new () {Key = ServerSettingKey.InstallVersion, Value = BuildInfo.Version.ToString()},
                 new () {Key = ServerSettingKey.BookmarkDirectory, Value = directoryService.BookmarkDirectory},
-<<<<<<< HEAD
-=======
                 new () {Key = ServerSettingKey.EmailServiceUrl, Value = EmailService.DefaultApiUrl},
->>>>>>> d7450497
             };
 
             foreach (var defaultSetting in DefaultSettings)
