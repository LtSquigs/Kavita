--- conflicted
+++ resolved
@@ -26,19 +26,11 @@
         // ReSharper disable once InconsistentNaming
         /// <summary>
         /// ISO 639-1 Code to represent the language of the content
-<<<<<<< HEAD
         /// </summary>
         public string LanguageISO { get; set; } = string.Empty;
         /// <summary>
         /// This is the link to where the data was scraped from
         /// </summary>
-=======
-        /// </summary>
-        public string LanguageISO { get; set; } = string.Empty;
-        /// <summary>
-        /// This is the link to where the data was scraped from
-        /// </summary>
->>>>>>> d7450497
         public string Web { get; set; } = string.Empty;
         public int Day { get; set; } = 0;
         public int Month { get; set; } = 0;
@@ -111,20 +103,6 @@
             info.Characters = Parser.Parser.CleanAuthor(info.Characters);
             info.Translator = Parser.Parser.CleanAuthor(info.Translator);
             info.CoverArtist = Parser.Parser.CleanAuthor(info.CoverArtist);
-<<<<<<< HEAD
-
-
-            // if (!string.IsNullOrEmpty(info.Web))
-            // {
-            //     // ComicVine stores the Issue number in Number field and does not use Volume.
-            //     if (!info.Web.Contains("https://comicvine.gamespot.com/")) return;
-            //     if (info.Volume.Equals("1"))
-            //     {
-            //         info.Volume = Parser.Parser.DefaultVolume;
-            //     }
-            // }
-=======
->>>>>>> d7450497
         }
 
 
