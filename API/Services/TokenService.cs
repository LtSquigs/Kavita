--- conflicted
+++ resolved
@@ -18,11 +18,8 @@
 public interface ITokenService
 {
     Task<string> CreateToken(AppUser user);
-<<<<<<< HEAD
-=======
     Task<TokenRequestDto> ValidateRefreshToken(TokenRequestDto request);
     Task<string> CreateRefreshToken(AppUser user);
->>>>>>> d7450497
 }
 
 public class TokenService : ITokenService
@@ -45,25 +42,15 @@
         };
 
         var roles = await _userManager.GetRolesAsync(user);
-<<<<<<< HEAD
 
         claims.AddRange(roles.Select(role => new Claim(ClaimTypes.Role, role)));
 
-=======
-
-        claims.AddRange(roles.Select(role => new Claim(ClaimTypes.Role, role)));
-
->>>>>>> d7450497
         var creds = new SigningCredentials(_key, SecurityAlgorithms.HmacSha512Signature);
 
         var tokenDescriptor = new SecurityTokenDescriptor()
         {
             Subject = new ClaimsIdentity(claims),
-<<<<<<< HEAD
-            Expires = DateTime.Now.AddDays(7),
-=======
             Expires = DateTime.Now.AddDays(14),
->>>>>>> d7450497
             SigningCredentials = creds
         };
 
@@ -71,8 +58,6 @@
         var token = tokenHandler.CreateToken(tokenDescriptor);
 
         return tokenHandler.WriteToken(token);
-<<<<<<< HEAD
-=======
     }
 
     public async Task<string> CreateRefreshToken(AppUser user)
@@ -102,6 +87,5 @@
         await _userManager.UpdateSecurityStampAsync(user);
 
         return null;
->>>>>>> d7450497
     }
 }