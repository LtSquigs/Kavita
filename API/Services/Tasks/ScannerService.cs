--- conflicted
+++ resolved
@@ -250,10 +250,7 @@
 
         var scanner = new ParseScannedFiles(_logger, _directoryService, _readingItemService);
         var series = scanner.ScanLibrariesForSeries(library.Type, library.Folders.Select(fp => fp.Path), out var totalFiles, out var scanElapsedTime);
-<<<<<<< HEAD
-=======
         _logger.LogInformation("[ScannerService] Finished file scan. Updating database");
->>>>>>> d7450497
 
         foreach (var folderPath in library.Folders)
         {
@@ -383,14 +380,11 @@
                 await _messageHub.Clients.All.SendAsync(SignalREvents.SeriesRemoved, MessageFactory.SeriesRemovedEvent(missing.Id, missing.Name, library.Id));
             }
 
-<<<<<<< HEAD
-=======
             foreach (var series in librarySeries)
             {
                 await _messageHub.Clients.All.SendAsync(SignalREvents.ScanSeries, MessageFactory.ScanSeriesEvent(series.Id, series.Name));
             }
 
->>>>>>> d7450497
             var progress =  Math.Max(0, Math.Min(1, ((chunk + 1F) * chunkInfo.ChunkSize) / chunkInfo.TotalSize));
             await _messageHub.Clients.All.SendAsync(SignalREvents.ScanLibraryProgress,
                 MessageFactory.ScanLibraryProgressEvent(library.Id, progress));
@@ -581,11 +575,7 @@
             PersonHelper.UpdatePeople(allPeople, chapter.People.Where(p => p.Role == PersonRole.Translator).Select(p => p.Name), PersonRole.Translator,
                 person => PersonHelper.AddPersonIfNotExists(series.Metadata.People, person));
 
-<<<<<<< HEAD
-            TagHelper.UpdateTag(allTags, chapter.Tags.Select(t => t.Title), false, (tag, added) =>
-=======
             TagHelper.UpdateTag(allTags, chapter.Tags.Select(t => t.Title), false, (tag, _) =>
->>>>>>> d7450497
                 TagHelper.AddTagIfNotExists(series.Metadata.Tags, tag));
 
             GenreHelper.UpdateGenre(allGenres, chapter.Genres.Select(t => t.Title), false, genre =>
@@ -837,11 +827,7 @@
             // Remove all tags that aren't matching between chapter tags and metadata
             TagHelper.KeepOnlySameTagBetweenLists(chapter.Tags, tags.Select(t => DbFactory.Tag(t, false)).ToList());
             TagHelper.UpdateTag(allTags, tags, false,
-<<<<<<< HEAD
-                (tag, added) =>
-=======
                 (tag, _) =>
->>>>>>> d7450497
                 {
                     chapter.Tags.Add(tag);
                 });
