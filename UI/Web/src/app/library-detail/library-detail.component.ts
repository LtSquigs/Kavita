import { Component, HostListener, OnDestroy, OnInit } from '@angular/core';
import { Title } from '@angular/platform-browser';
import { ActivatedRoute, Router } from '@angular/router';
import { Subject } from 'rxjs';
import { debounceTime, take, takeUntil, takeWhile } from 'rxjs/operators';
import { BulkSelectionService } from '../cards/bulk-selection.service';
import { FilterSettings } from '../cards/card-detail-layout/card-detail-layout.component';
import { KEY_CODES, UtilityService } from '../shared/_services/utility.service';
import { SeriesAddedEvent } from '../_models/events/series-added-event';
import { Library } from '../_models/library';
import { Pagination } from '../_models/pagination';
import { Series } from '../_models/series';
<<<<<<< HEAD
import { SeriesFilter } from '../_models/series-filter';
=======
import { FilterEvent, SeriesFilter } from '../_models/series-filter';
>>>>>>> d7450497
import { Action, ActionFactoryService, ActionItem } from '../_services/action-factory.service';
import { ActionService } from '../_services/action.service';
import { LibraryService } from '../_services/library.service';
import { MessageHubService } from '../_services/message-hub.service';
import { SeriesService } from '../_services/series.service';

@Component({
  selector: 'app-library-detail',
  templateUrl: './library-detail.component.html',
  styleUrls: ['./library-detail.component.scss']
})
export class LibraryDetailComponent implements OnInit, OnDestroy {

  libraryId!: number;
  libraryName = '';
  series: Series[] = [];
  loadingSeries = false;
  pagination!: Pagination;
  actions: ActionItem<Library>[] = [];
  filter: SeriesFilter | undefined = undefined;
  onDestroy: Subject<void> = new Subject<void>();
  filterSettings: FilterSettings = new FilterSettings();

  bulkActionCallback = (action: Action, data: any) => {
    const selectedSeriesIndexies = this.bulkSelectionService.getSelectedCardsForSource('series');
    const selectedSeries = this.series.filter((series, index: number) => selectedSeriesIndexies.includes(index + ''));

    switch (action) {
      case Action.AddToReadingList:
        this.actionService.addMultipleSeriesToReadingList(selectedSeries, () => {
          this.bulkSelectionService.deselectAll();
        });
        break;
      case Action.AddToCollection:
        this.actionService.addMultipleSeriesToCollectionTag(selectedSeries, () => {
          this.bulkSelectionService.deselectAll();
        });
        break;
      case Action.MarkAsRead:
        this.actionService.markMultipleSeriesAsRead(selectedSeries, () => {
          this.loadPage();
          this.bulkSelectionService.deselectAll();
        });
        
        break;
      case Action.MarkAsUnread:
        this.actionService.markMultipleSeriesAsUnread(selectedSeries, () => {
          this.loadPage();
          this.bulkSelectionService.deselectAll();
        });
        break;
      case Action.Delete:
        this.actionService.deleteMultipleSeries(selectedSeries, () => {
          this.loadPage();
          this.bulkSelectionService.deselectAll();
        });
        break;
    }
  }

  constructor(private route: ActivatedRoute, private router: Router, private seriesService: SeriesService, 
    private libraryService: LibraryService, private titleService: Title, private actionFactoryService: ActionFactoryService, 
    private actionService: ActionService, public bulkSelectionService: BulkSelectionService, private hubService: MessageHubService,
    private utilityService: UtilityService) {
    const routeId = this.route.snapshot.paramMap.get('id');
    if (routeId === null) {
      this.router.navigateByUrl('/libraries');
      return;
    }

    this.router.routeReuseStrategy.shouldReuseRoute = () => false;
    this.libraryId = parseInt(routeId, 10);
    this.libraryService.getLibraryNames().pipe(take(1)).subscribe(names => {
      this.libraryName = names[this.libraryId];
      this.titleService.setTitle('Kavita - ' + this.libraryName);
    });
    this.actions = this.actionFactoryService.getLibraryActions(this.handleAction.bind(this));
    this.pagination = {currentPage: 0, itemsPerPage: 30, totalItems: 0, totalPages: 1};
    
    [this.filterSettings.presets, this.filterSettings.openByDefault]  = this.utilityService.filterPresetsFromUrl(this.route.snapshot, this.seriesService.createSeriesFilter());
    this.filterSettings.presets.libraries = [this.libraryId];
    
    //this.loadPage();
  }

  ngOnInit(): void {
    this.hubService.seriesAdded.pipe(takeWhile(event => event.libraryId === this.libraryId), debounceTime(6000), takeUntil(this.onDestroy)).subscribe((event: SeriesAddedEvent) => {
      this.loadPage();
    });
  }

  ngOnDestroy() {
    this.onDestroy.next();
    this.onDestroy.complete();
  }

  @HostListener('document:keydown.shift', ['$event'])
  handleKeypress(event: KeyboardEvent) {
    if (event.key === KEY_CODES.SHIFT) {
      this.bulkSelectionService.isShiftDown = true;
    }
  }

  @HostListener('document:keyup.shift', ['$event'])
  handleKeyUp(event: KeyboardEvent) {
    if (event.key === KEY_CODES.SHIFT) {
      this.bulkSelectionService.isShiftDown = false;
    }
  }

  handleAction(action: Action, library: Library) {
    let lib: Partial<Library> = library;
    if (library === undefined) {
      lib = {id: this.libraryId, name: this.libraryName};
    }
    switch (action) {
      case(Action.ScanLibrary):
        this.actionService.scanLibrary(lib);
        break;
      case(Action.RefreshMetadata):
      this.actionService.refreshMetadata(lib);
        break;
      default:
        break;
    }
  }

<<<<<<< HEAD
  updateFilter(data: SeriesFilter) {
    this.filter = data;
    if (this.pagination !== undefined && this.pagination !== null) {
=======
  updateFilter(event: FilterEvent) {
    this.filter = event.filter;
    const page = this.getPage();
    if (page === undefined || page === null || !event.isFirst) {
>>>>>>> d7450497
      this.pagination.currentPage = 1;
      this.onPageChange(this.pagination);
    } else {
      this.loadPage();
    }
  }

  loadPage() {
    const page = this.getPage();
    if (page != null) {
      this.pagination.currentPage = parseInt(page, 10);
    }
    this.loadingSeries = true;

    // The filter is out of sync with the presets from typeaheads on first load but syncs afterwards
    if (this.filter == undefined) {
      this.filter = this.seriesService.createSeriesFilter();
      this.filter.libraries.push(this.libraryId);
    }

    this.seriesService.getSeriesForLibrary(0, this.pagination?.currentPage, this.pagination?.itemsPerPage, this.filter).pipe(take(1)).subscribe(series => {
      this.series = series.result;
      this.pagination = series.pagination;
      this.loadingSeries = false;
      window.scrollTo(0, 0);
    });
  }

  onPageChange(pagination: Pagination) {
    window.history.replaceState(window.location.href, '', window.location.href.split('?')[0] + '?' + 'page=' + this.pagination.currentPage);
    this.loadPage();
  }

  seriesClicked(series: Series) {
    this.router.navigate(['library', this.libraryId, 'series', series.id]);
  }

  trackByIdentity = (index: number, item: Series) => `${item.name}_${item.originalName}_${item.localizedName}_${item.pagesRead}`;

  getPage() {
    const urlParams = new URLSearchParams(window.location.search);
    return urlParams.get('page');
  }

}<|MERGE_RESOLUTION|>--- conflicted
+++ resolved
@@ -10,11 +10,7 @@
 import { Library } from '../_models/library';
 import { Pagination } from '../_models/pagination';
 import { Series } from '../_models/series';
-<<<<<<< HEAD
-import { SeriesFilter } from '../_models/series-filter';
-=======
 import { FilterEvent, SeriesFilter } from '../_models/series-filter';
->>>>>>> d7450497
 import { Action, ActionFactoryService, ActionItem } from '../_services/action-factory.service';
 import { ActionService } from '../_services/action.service';
 import { LibraryService } from '../_services/library.service';
@@ -142,16 +138,10 @@
     }
   }
 
-<<<<<<< HEAD
-  updateFilter(data: SeriesFilter) {
-    this.filter = data;
-    if (this.pagination !== undefined && this.pagination !== null) {
-=======
   updateFilter(event: FilterEvent) {
     this.filter = event.filter;
     const page = this.getPage();
     if (page === undefined || page === null || !event.isFirst) {
->>>>>>> d7450497
       this.pagination.currentPage = 1;
       this.onPageChange(this.pagination);
     } else {
