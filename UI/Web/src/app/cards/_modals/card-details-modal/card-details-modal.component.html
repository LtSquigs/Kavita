--- conflicted
+++ resolved
@@ -39,16 +39,10 @@
                 <div class="media-body">
                     <h5 class="mt-0 mb-1">
                         <span *ngIf="chapter.number !== '0'; else specialHeader">
-<<<<<<< HEAD
-                            <span class="">
-                                <app-card-actionables (actionHandler)="performAction($event, chapter)" [actions]="chapterActions" [labelBy]="'Chapter' + formatChapterNumber(chapter)"></app-card-actionables>&nbsp;
-                            </span>Chapter {{formatChapterNumber(chapter)}}
-=======
                             <span >
                                 <app-card-actionables (actionHandler)="performAction($event, chapter)" [actions]="chapterActions" [labelBy]="utilityService.formatChapterName(libraryType, true, true) + formatChapterNumber(chapter)"></app-card-actionables>&nbsp;
                                 {{utilityService.formatChapterName(libraryType, true, false) }} {{formatChapterNumber(chapter)}}
                             </span>
->>>>>>> 4f18519f
                             <span class="badge badge-primary badge-pill">
                                 <span *ngIf="chapter.pagesRead > 0 && chapter.pagesRead < chapter.pages">{{chapter.pagesRead}} / {{chapter.pages}}</span>
                                 <span *ngIf="chapter.pagesRead === 0">UNREAD</span>
