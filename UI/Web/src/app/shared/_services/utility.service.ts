--- conflicted
+++ resolved
@@ -150,15 +150,12 @@
       anyChanged = true;
     }
 
-<<<<<<< HEAD
-=======
     const artists = snapshot.queryParamMap.get('artists');
     if (artists !== undefined && artists !== null) {
       filter.artists = [...filter.artists, ...artists.split(',').map(item => parseInt(item, 10))];
       anyChanged = true;
     }
 
->>>>>>> d7450497
     const character = snapshot.queryParamMap.get('character');
     if (character !== undefined && character !== null) {
       filter.character = [...filter.character, ...character.split(',').map(item => parseInt(item, 10))];
