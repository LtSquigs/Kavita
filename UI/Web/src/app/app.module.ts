--- conflicted
+++ resolved
@@ -6,13 +6,8 @@
 import { AppComponent } from './app.component';
 import { BrowserAnimationsModule } from '@angular/platform-browser/animations';
 import { FormsModule, ReactiveFormsModule } from '@angular/forms';
-<<<<<<< HEAD
-import { HttpClientModule, HTTP_INTERCEPTORS } from '@angular/common/http';
-import { NgbDropdownModule, NgbNavModule, NgbPaginationModule, NgbRatingModule } from '@ng-bootstrap/ng-bootstrap';
-=======
 import { HttpClient, HttpClientModule, HTTP_INTERCEPTORS } from '@angular/common/http';
 import { NgbCollapseModule, NgbDropdownModule, NgbNavModule, NgbPaginationModule, NgbRatingModule } from '@ng-bootstrap/ng-bootstrap';
->>>>>>> 4f18519f
 import { NavHeaderComponent } from './nav-header/nav-header.component';
 import { JwtInterceptor } from './_interceptors/jwt.interceptor';
 import { UserLoginComponent } from './user-login/user-login.component';
@@ -30,14 +25,6 @@
 import { PersonBadgeComponent } from './person-badge/person-badge.component';
 import { TypeaheadModule } from './typeahead/typeahead.module';
 import { RecentlyAddedComponent } from './recently-added/recently-added.component';
-<<<<<<< HEAD
-import { CardsModule } from './cards/cards.module';
-import { CollectionsModule } from './collections/collections.module';
-import { InProgressComponent } from './in-progress/in-progress.component';
-import { SAVER, getSaver } from './shared/_providers/saver.provider';
-import { ReadingListModule } from './reading-list/reading-list.module';
-import { DashboardComponent } from './dashboard/dashboard.component';
-=======
 import { InProgressComponent } from './in-progress/in-progress.component';
 import { DashboardComponent } from './dashboard/dashboard.component';
 import { CardsModule } from './cards/cards.module';
@@ -45,7 +32,6 @@
 import { ReadingListModule } from './reading-list/reading-list.module';
 import { SAVER, getSaver } from './shared/_providers/saver.provider';
 import { ConfigData } from './_models/config-data';
->>>>>>> 4f18519f
 
 
 @NgModule({
@@ -77,11 +63,8 @@
     NgbNavModule,
     NgbPaginationModule,
 
-<<<<<<< HEAD
-=======
     NgbCollapseModule, // Login 
 
->>>>>>> 4f18519f
     SharedModule,
     CarouselModule,
     TypeaheadModule,
