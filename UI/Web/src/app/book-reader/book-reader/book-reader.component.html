<div class="container-flex {{darkMode ? 'dark-mode' : ''}}">
    <div class="fixed-top" #stickyTop>
        <a class="sr-only sr-only-focusable focus-visible" href="javascript:void(0);" (click)="moveFocus()">Skip to main content</a>
        <ng-container [ngTemplateOutlet]="actionBar"></ng-container>
        <app-drawer #commentDrawer="drawer" [isOpen]="drawerOpen" [style.--drawer-width]="'300px'" [options]="{topOffset: topOffset}" [style.--drawer-background-color]="backgroundColor" (drawerClosed)="closeDrawer()">
            <div header>
                <h2 style="margin-top: 0.5rem">Book Settings
                    <button type="button" class="close" aria-label="Close" (click)="commentDrawer.close()">
                        <span aria-hidden="true">&times;</span>
                    </button>
                </h2>
                
            </div>
            <div body class="drawer-body">
                <div class="control-container">
                    <div class="controls">

                        <form [formGroup]="settingsForm">
                            <div class="form-group">
                                <label for="library-type">Font Family</label>
                                <select class="form-control" id="library-type" formControlName="bookReaderFontFamily">
                                    <option [value]="opt" *ngFor="let opt of fontFamilies; let i = index">{{opt | titlecase}}</option>
                                </select>
                            </div>
                        </form>
                    </div>
                    <div class="controls">
                        <label id="fontsize">Font Size</label>
                        <button (click)="updateFontSize(-10)" class="btn btn-icon" title="Decrease" aria-labelledby="fontsize"><i class="fa fa-minus" aria-hidden="true"></i></button>
                        <span>{{pageStyles['font-size']}}</span>
                        <button (click)="updateFontSize(10)"  class="btn btn-icon" title="Increase" aria-labelledby="fontsize"><i class="fa fa-plus" aria-hidden="true"></i></button>
                    </div>
                    <div class="controls">
                        <label id="linespacing">Line Spacing</label>
                        <button (click)="updateLineSpacing(-10)" class="btn btn-icon" title="Decrease" aria-labelledby="linespacing"><i class="fa fa-minus" aria-hidden="true"></i></button>
                        <span>{{pageStyles['line-height']}}</span>
                        <button (click)="updateLineSpacing(10)"  class="btn btn-icon" title="Increase" aria-labelledby="linespacing"><i class="fa fa-plus" aria-hidden="true"></i></button>
                    </div>
                    <div class="controls">
                        <label id="margin">Margin</label>
                        <button (click)="updateMargin(-5)" class="btn btn-icon" title="Remove Margin" aria-labelledby="margin"><i class="fa fa-minus" aria-hidden="true"></i></button>
                        <span>{{pageStyles['margin-right']}}</span>
                        <button (click)="updateMargin(5)"  class="btn btn-icon" title="Add Margin" aria-labelledby="margin"><i class="fa fa-plus" aria-hidden="true"></i></button>
                    </div>
                    <div class="controls">
                        <label id="readingdirection">Reading Direction</label>
                        <button (click)="toggleReadingDirection()" class="btn btn-icon" aria-labelledby="readingdirection" title="{{readingDirection === 0 ? 'Left to Right' : 'Right to Left'}}"><i class="fa {{readingDirection === 0 ? 'fa-arrow-right' : 'fa-arrow-left'}} " aria-hidden="true"></i><span class="phone-hidden">&nbsp;{{readingDirection === 0 ? 'Left to Right' : 'Right to Left'}}</span></button>
                    </div>
                    <div class="controls">
                        <label id="darkmode">Dark Mode</label>
                        <button (click)="toggleDarkMode(false)" class="btn btn-icon" aria-labelledby="darkmode" title="Off"><i class="fa fa-sun" aria-hidden="true"></i></button>
                        <button (click)="toggleDarkMode(true)" class="btn btn-icon" aria-labelledby="darkmode" title="On"><i class="fa fa-moon" aria-hidden="true"></i></button>
                    </div>
                    <div class="controls">
                        <label id="tap-pagination">Tap Pagination&nbsp;<i class="fa fa-info-circle" aria-hidden="true" placement="top" [ngbTooltip]="tapPaginationTooltip" role="button" tabindex="0" aria-describedby="tap-pagination-help"></i></label>
                        <ng-template #tapPaginationTooltip>The ability to click the sides of the page to page left and right</ng-template>
                        <span class="sr-only" id="tap-pagination-help">The ability to click the sides of the page to page left and right</span>
                        <button (click)="toggleClickToPaginate()" class="btn btn-icon" aria-labelledby="tap-pagination"><i class="fa fa-arrows-alt-h {{clickToPaginate ? 'icon-primary-color' : ''}}" aria-hidden="true"></i><span *ngIf="darkMode">&nbsp;{{clickToPaginate ? 'On' : 'Off'}}</span></button>
                    </div>
                    <div class="row no-gutters justify-content-between">
                        <button (click)="resetSettings()" class="btn btn-primary col">Reset to Defaults</button>
                    </div>
                </div>
                <div class="row no-gutters">
                    <button class="btn btn-small btn-icon col-1" [disabled]="prevChapterDisabled" (click)="loadPrevChapter()" title="Prev Chapter/Volume"><i class="fa fa-fast-backward" aria-hidden="true"></i></button>
<<<<<<< HEAD
                    <div class="col-1" style="margin-top: 6px">{{pageNum}}</div>
                    <div class="col-8" style="margin-top: 15px">
                        <ngb-progressbar style="cursor: pointer" title="Go to page" (click)="goToPage()" type="primary" height="5px" [value]="pageNum" [max]="maxPages - 1"></ngb-progressbar>
                    </div>
                    <div class="col-1 btn-icon" style="margin-top: 6px" (click)="goToPage(maxPages - 1)" title="Go to last page">{{maxPages - 1}}</div>
=======
                    <div class="col-1 page-stub">{{pageNum}}</div>
                    <div class="col-8" style="margin-top: 15px;padding-right:10px">
                        <ngb-progressbar style="cursor: pointer" title="Go to page" (click)="goToPage()" type="primary" height="5px" [value]="pageNum" [max]="maxPages - 1"></ngb-progressbar>
                    </div>
                    <div class="col-1 btn-icon page-stub" (click)="goToPage(maxPages - 1)" title="Go to last page">{{maxPages - 1}}</div>
>>>>>>> 4f18519f
                    <button class="btn btn-small btn-icon col-1" [disabled]="nextChapterDisabled" (click)="loadNextChapter()" title="Next Chapter/Volume"><i class="fa fa-fast-forward" aria-hidden="true"></i></button>
                </div>
                <div class="table-of-contents">
                    <h3>Table of Contents</h3>
                    <div *ngIf="chapters.length === 0">
                        <em>This book does not have Table of Contents set in the metadata or a toc file</em>
                    </div>
                    <div *ngIf="chapters.length === 1; else nestedChildren">
                        <ul>
                            <li *ngFor="let chapter of chapters[0].children">
                                <a href="javascript:void(0);" (click)="loadChapterPage(chapter.page, chapter.part)">{{chapter.title}}</a>
                            </li>
                        </ul>
                    </div>
                    <ng-template #nestedChildren>
                        <ul *ngFor="let chapterGroup of chapters" style="padding-inline-start: 0px">
                            <li class="{{chapterGroup.page == pageNum ? 'active': ''}}" (click)="loadChapterPage(chapterGroup.page, '')">
                                {{chapterGroup.title}}
                            </li>
                            <ul *ngFor="let chapter of chapterGroup.children">
                                <li class="{{cleanIdSelector(chapter.part) === currentPageAnchor ? 'active' : ''}}">
                                    <a href="javascript:void(0);" (click)="loadChapterPage(chapter.page, chapter.part)">{{chapter.title}}</a>
                                </li>
                            </ul>
                        </ul>
                    </ng-template>
                </div>
            </div>
        </app-drawer>
    </div>

    <div #readingSection class="reading-section" [ngStyle]="{'padding-top': topOffset + 20 + 'px'}" [@isLoading]="isLoading ? true : false" (click)="handleReaderClick($event)">
        <div #readingHtml class="book-content" [ngStyle]="{'padding-bottom': topOffset + 20 + 'px'}" [innerHtml]="page" *ngIf="page !== undefined"></div>

        <div class="left {{clickOverlayClass('left')}} no-observe" (click)="prevPage()" *ngIf="clickToPaginate">
        </div>
        <div class="right {{clickOverlayClass('right')}} no-observe" (click)="nextPage()" *ngIf="clickToPaginate">
        </div>
        
        <div *ngIf="page !== undefined && scrollbarNeeded">
            <ng-container [ngTemplateOutlet]="actionBar"></ng-container>
        </div>
    </div>

    <ng-template #actionBar>
        <div class="reading-bar row no-gutters justify-content-between">
            <button class="btn btn-outline-secondary btn-icon col-2  col-xs-1" (click)="prevPage()" 
                [disabled]="IsPrevDisabled" 
                title="{{readingDirection === ReadingDirection.LeftToRight ? 'Previous' : 'Next'}} Page">
                <i class="fa {{(readingDirection === ReadingDirection.LeftToRight ? pageNum === 0 : pageNum + 1 >= maxPages - 1) ? 'fa-angle-double-left' : 'fa-angle-left'}}" aria-hidden="true"></i>
                <span class="phone-hidden">&nbsp;{{readingDirection === ReadingDirection.LeftToRight ? 'Previous' : 'Next'}}</span>
            </button>
            <button *ngIf="!this.adhocPageHistory.isEmpty()" class="btn btn-outline-secondary btn-icon col-2 col-xs-1" (click)="goBack()" title="Go Back"><i class="fa fa-reply" aria-hidden="true"></i><span class="phone-hidden">&nbsp;Go Back</span></button>
            <button class="btn btn-secondary col-2 col-xs-1" (click)="toggleDrawer()"><i class="fa fa-bars" aria-hidden="true"></i><span class="phone-hidden">&nbsp;Settings</span></button>
            <div class="book-title col-2 phone-hidden">{{bookTitle}}  <span *ngIf="incognitoMode">(<i class="fa fa-glasses"  aria-hidden="true"></i><span class="sr-only">Incognito Mode</span>)</span></div>
            <button class="btn btn-secondary col-2 col-xs-1" (click)="closeReader()"><i class="fa fa-times-circle" aria-hidden="true"></i><span class="phone-hidden">&nbsp;Close</span></button>
            <button class="btn btn-outline-secondary btn-icon col-2  col-xs-1" 
                [disabled]="IsNextDisabled" 
                (click)="nextPage()" title="{{readingDirection === ReadingDirection.LeftToRight ? 'Next' : 'Previous'}} Page">
                <span class="phone-hidden">{{readingDirection === ReadingDirection.LeftToRight ? 'Next' : 'Previous'}}&nbsp;</span>
<<<<<<< HEAD
                <i class="fa {{(readingDirection === ReadingDirection.LeftToRight ? pageNum + 1 >= maxPages - 1 : pageNum === 0) ? 'fa-angle-double-right' : 'fa-angle-right'}}" aria-hidden="true"></i>
=======
                <i class="fa {{(readingDirection === ReadingDirection.LeftToRight ? pageNum + 1 > maxPages - 1 : pageNum === 0) ? 'fa-angle-double-right' : 'fa-angle-right'}}" aria-hidden="true"></i>
>>>>>>> 4f18519f
            </button>
        </div>
    </ng-template>

</div><|MERGE_RESOLUTION|>--- conflicted
+++ resolved
@@ -63,19 +63,11 @@
                 </div>
                 <div class="row no-gutters">
                     <button class="btn btn-small btn-icon col-1" [disabled]="prevChapterDisabled" (click)="loadPrevChapter()" title="Prev Chapter/Volume"><i class="fa fa-fast-backward" aria-hidden="true"></i></button>
-<<<<<<< HEAD
-                    <div class="col-1" style="margin-top: 6px">{{pageNum}}</div>
-                    <div class="col-8" style="margin-top: 15px">
-                        <ngb-progressbar style="cursor: pointer" title="Go to page" (click)="goToPage()" type="primary" height="5px" [value]="pageNum" [max]="maxPages - 1"></ngb-progressbar>
-                    </div>
-                    <div class="col-1 btn-icon" style="margin-top: 6px" (click)="goToPage(maxPages - 1)" title="Go to last page">{{maxPages - 1}}</div>
-=======
                     <div class="col-1 page-stub">{{pageNum}}</div>
                     <div class="col-8" style="margin-top: 15px;padding-right:10px">
                         <ngb-progressbar style="cursor: pointer" title="Go to page" (click)="goToPage()" type="primary" height="5px" [value]="pageNum" [max]="maxPages - 1"></ngb-progressbar>
                     </div>
                     <div class="col-1 btn-icon page-stub" (click)="goToPage(maxPages - 1)" title="Go to last page">{{maxPages - 1}}</div>
->>>>>>> 4f18519f
                     <button class="btn btn-small btn-icon col-1" [disabled]="nextChapterDisabled" (click)="loadNextChapter()" title="Next Chapter/Volume"><i class="fa fa-fast-forward" aria-hidden="true"></i></button>
                 </div>
                 <div class="table-of-contents">
@@ -136,11 +128,7 @@
                 [disabled]="IsNextDisabled" 
                 (click)="nextPage()" title="{{readingDirection === ReadingDirection.LeftToRight ? 'Next' : 'Previous'}} Page">
                 <span class="phone-hidden">{{readingDirection === ReadingDirection.LeftToRight ? 'Next' : 'Previous'}}&nbsp;</span>
-<<<<<<< HEAD
-                <i class="fa {{(readingDirection === ReadingDirection.LeftToRight ? pageNum + 1 >= maxPages - 1 : pageNum === 0) ? 'fa-angle-double-right' : 'fa-angle-right'}}" aria-hidden="true"></i>
-=======
                 <i class="fa {{(readingDirection === ReadingDirection.LeftToRight ? pageNum + 1 > maxPages - 1 : pageNum === 0) ? 'fa-angle-double-right' : 'fa-angle-right'}}" aria-hidden="true"></i>
->>>>>>> 4f18519f
             </button>
         </div>
     </ng-template>
