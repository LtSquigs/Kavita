--- conflicted
+++ resolved
@@ -107,15 +107,15 @@
         </app-drawer>
     </div>
 
-    <div #readingSection class="reading-section" [ngStyle]="{'padding-top': topOffset + 20 + 'px'}" 
+    <div #readingSection class="reading-section" [ngStyle]="{'padding-top': topOffset + 20 + 'px'}"
         [@isLoading]="isLoading ? true : false" (click)="handleReaderClick($event)">
 
-        <div #readingHtml class="book-content" [ngStyle]="{'padding-bottom': topOffset + 20 + 'px', 'margin': '0px 0px'}" 
+        <div #readingHtml class="book-content" [ngStyle]="{'padding-bottom': topOffset + 20 + 'px', 'margin': '0px 0px'}"
             [innerHtml]="page" *ngIf="page !== undefined"></div>
 
         <div class="left {{clickOverlayClass('left')}} no-observe" (click)="prevPage()" *ngIf="clickToPaginate" tabindex="-1"></div>
         <div class="{{scrollbarNeeded ? 'right-with-scrollbar' : 'right'}} {{clickOverlayClass('right')}} no-observe" (click)="nextPage()" *ngIf="clickToPaginate" tabindex="-1"></div>
-        
+
         <div *ngIf="page !== undefined && scrollbarNeeded" (click)="$event.stopPropagation();">
             <ng-container [ngTemplateOutlet]="actionBar"></ng-container>
         </div>
@@ -123,18 +123,14 @@
 
     <ng-template #actionBar>
         <div class="reading-bar row g-0 justify-content-between">
-            <button class="btn btn-outline-secondary btn-icon col-2  col-xs-1" (click)="prevPage()" 
-                [disabled]="IsPrevDisabled" 
+            <button class="btn btn-outline-secondary btn-icon col-2  col-xs-1" (click)="prevPage()"
+                [disabled]="IsPrevDisabled"
                 title="{{readingDirection === ReadingDirection.LeftToRight ? 'Previous' : 'Next'}} Page">
                 <i class="fa {{(readingDirection === ReadingDirection.LeftToRight ? IsPrevChapter : IsNextChapter) ? 'fa-angle-double-left' : 'fa-angle-left'}}" aria-hidden="true"></i>
                 <span class="d-none d-sm-block">&nbsp;{{readingDirection === ReadingDirection.LeftToRight ? 'Previous' : 'Next'}}</span>
             </button>
             <button *ngIf="!this.adhocPageHistory.isEmpty()" class="btn btn-outline-secondary btn-icon col-2 col-xs-1" (click)="goBack()" title="Go Back"><i class="fa fa-reply" aria-hidden="true"></i><span class="d-none d-sm-block">&nbsp;Go Back</span></button>
-<<<<<<< HEAD
             <button class="btn btn-secondary col-2 col-xs-1" (click)="toggleDrawer()"><i class="fa fa-bars" aria-hidden="true"></i><span class="d-none d-sm-block">Settings {{drawerOpen}}</span></button>
-=======
-            <button class="btn btn-secondary col-2 col-xs-1" (click)="toggleDrawer()"><i class="fa fa-bars" aria-hidden="true"></i><span class="d-none d-sm-block">Settings</span></button>
->>>>>>> 29c4cc79
             <div class="book-title col-2 d-none d-sm-block">
                 <ng-container *ngIf="isLoading; else showTitle">
                     <div class="spinner-border spinner-border-sm text-primary" style="border-radius: 50%;" role="status">
@@ -142,17 +138,13 @@
                     </div>
                 </ng-container>
                 <ng-template #showTitle>
-<<<<<<< HEAD
                     <span class="book-title-text">{{bookTitle}}</span>
-=======
-                    {{bookTitle}}
->>>>>>> 29c4cc79
                     <span *ngIf="incognitoMode" (click)="turnOffIncognito()" role="button" aria-label="Incognito mode is on. Toggle to turn off.">(<i class="fa fa-glasses"  aria-hidden="true"></i><span class="visually-hidden">Incognito Mode</span>)</span>
                 </ng-template>
             </div>
             <button class="btn btn-secondary col-2 col-xs-1" (click)="closeReader()"><i class="fa fa-times-circle" aria-hidden="true"></i><span class="d-none d-sm-block">&nbsp;Close</span></button>
-            <button class="btn btn-outline-secondary btn-icon col-2  col-xs-1" 
-                [disabled]="IsNextDisabled" 
+            <button class="btn btn-outline-secondary btn-icon col-2  col-xs-1"
+                [disabled]="IsNextDisabled"
                 (click)="nextPage()" title="{{readingDirection === ReadingDirection.LeftToRight ? 'Next' : 'Previous'}} Page">
                 <i class="fa {{(readingDirection === ReadingDirection.LeftToRight ? IsNextChapter : IsPrevChapter) ? 'fa-angle-double-right' : 'fa-angle-right'}}" aria-hidden="true"></i>
                 <span class="d-none d-sm-block">{{readingDirection === ReadingDirection.LeftToRight ? 'Next' : 'Previous'}}&nbsp;</span>
