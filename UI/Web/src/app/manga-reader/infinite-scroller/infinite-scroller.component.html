
<div class="fixed-top overlay" *ngIf="showDebugBar()">
    <strong>Captures Scroll Events:</strong> {{!this.isScrolling && this.allImagesLoaded}}
    <strong>Is Scrolling:</strong> {{isScrollingForwards() ? 'Forwards' : 'Backwards'}} {{this.isScrolling}}
    <strong>All Images Loaded:</strong> {{this.allImagesLoaded}}
    <strong>Prefetched</strong> {{minPageLoaded}}-{{maxPageLoaded}} 
    <strong>Pages:</strong> {{pageNum}} / {{totalPages - 1}}
    <strong>At Top:</strong> {{atTop}}
    <strong>At Bottom:</strong> {{atBottom}}
    <strong>Total Height:</strong> {{getTotalHeight()}}
    <strong>Total Scroll:</strong> {{getTotalScroll()}}
    <strong>Scroll Top:</strong> {{getScrollTop()}}
</div>

<div *ngIf="atTop" class="spacer top" role="alert" (click)="loadPrevChapter.emit()">
    <div style="height: 200px"></div>
    <div>
        <button class="btn btn-icon mx-auto">
            <i class="fa fa-angle-double-up animate" aria-hidden="true"></i>
        </button>
        <span class="mx-auto text">Previous Chapter</span>
        <button class="btn btn-icon mx-auto">
            <i class="fa fa-angle-double-up animate" aria-hidden="true"></i>
        </button>
        <span class="sr-only">Scroll up to move to next chapter</span>
    </div>
</div>
<ng-container *ngFor="let item of webtoonImages | async; let index = index;">
    <img src="{{item.src}}" style="display: block" 
<<<<<<< HEAD
    class="mx-auto {{pageNum === item.page && showDebugOutline() ? 'active': ''}} {{areImagesWiderThanWindow ? 'full-width' : ''}}" 
=======
    class="mx-auto {{pageNum === item.page && showDebugOutline() ? 'active': ''}} {{areImagesWiderThanWindow ? 'full-width' : ''}} {{initFinished ? '' : 'full-opacity'}}" 
>>>>>>> d7450497
    *ngIf="pageNum >= pageNum - bufferPages && pageNum <= pageNum + bufferPages" rel="nofollow" alt="image" 
    (load)="onImageLoad($event)" id="page-{{item.page}}" [attr.page]="item.page" ondragstart="return false;" onselectstart="return false;">
</ng-container>
<div *ngIf="atBottom" class="spacer bottom" role="alert" (click)="loadNextChapter.emit()">
    <div>
        <button class="btn btn-icon mx-auto">
            <i class="fa fa-angle-double-down animate" aria-hidden="true"></i>
        </button>
        <span class="mx-auto text">Next Chapter</span>
        <button class="btn btn-icon mx-auto">
            <i class="fa fa-angle-double-down animate" aria-hidden="true"></i>
        </button>
        <span class="sr-only">Scroll down to move to next chapter</span>
    </div>
    <div style="height: 200px"></div>
</div><|MERGE_RESOLUTION|>--- conflicted
+++ resolved
@@ -27,11 +27,7 @@
 </div>
 <ng-container *ngFor="let item of webtoonImages | async; let index = index;">
     <img src="{{item.src}}" style="display: block" 
-<<<<<<< HEAD
-    class="mx-auto {{pageNum === item.page && showDebugOutline() ? 'active': ''}} {{areImagesWiderThanWindow ? 'full-width' : ''}}" 
-=======
     class="mx-auto {{pageNum === item.page && showDebugOutline() ? 'active': ''}} {{areImagesWiderThanWindow ? 'full-width' : ''}} {{initFinished ? '' : 'full-opacity'}}" 
->>>>>>> d7450497
     *ngIf="pageNum >= pageNum - bufferPages && pageNum <= pageNum + bufferPages" rel="nofollow" alt="image" 
     (load)="onImageLoad($event)" id="page-{{item.page}}" [attr.page]="item.page" ondragstart="return false;" onselectstart="return false;">
 </ng-container>
