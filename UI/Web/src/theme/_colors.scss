--- conflicted
+++ resolved
@@ -16,12 +16,9 @@
 $dark-item-accent-bg: #292d32;
 
 
-<<<<<<< HEAD
-=======
 $white-item-accent-bg: rgba(247, 247, 247, 1);
 
 
->>>>>>> d7450497
 //=========================
 //     Ratings
 //=========================
@@ -35,10 +32,7 @@
 //   --drawer-background-color: #FFF;
 // }
 
-<<<<<<< HEAD
-=======
 
->>>>>>> d7450497
 $theme-colors: (
   "primary": $primary-color,
   "danger": $error-color 
