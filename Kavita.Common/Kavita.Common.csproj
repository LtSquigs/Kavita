<Project Sdk="Microsoft.NET.Sdk">

    <PropertyGroup>
        <TargetFramework>net5.0</TargetFramework>
        <Company>kavitareader.com</Company>
        <Product>Kavita</Product>
<<<<<<< HEAD
        <AssemblyVersion>0.4.4.3</AssemblyVersion>
=======
        <AssemblyVersion>0.4.4.7</AssemblyVersion>
>>>>>>> 3fe45a90
        <NeutralLanguage>en</NeutralLanguage>
    </PropertyGroup>

    <ItemGroup>
      <PackageReference Include="Microsoft.Extensions.Configuration.Abstractions" Version="5.0.0" />
      <PackageReference Include="Microsoft.Extensions.Hosting" Version="5.0.0" />
      <PackageReference Include="Sentry" Version="3.8.3" />
      <PackageReference Include="SonarAnalyzer.CSharp" Version="8.27.0.35380">
        <PrivateAssets>all</PrivateAssets>
        <IncludeAssets>runtime; build; native; contentfiles; analyzers; buildtransitive</IncludeAssets>
      </PackageReference>
    </ItemGroup>


</Project><|MERGE_RESOLUTION|>--- conflicted
+++ resolved
@@ -4,11 +4,7 @@
         <TargetFramework>net5.0</TargetFramework>
         <Company>kavitareader.com</Company>
         <Product>Kavita</Product>
-<<<<<<< HEAD
-        <AssemblyVersion>0.4.4.3</AssemblyVersion>
-=======
         <AssemblyVersion>0.4.4.7</AssemblyVersion>
->>>>>>> 3fe45a90
         <NeutralLanguage>en</NeutralLanguage>
     </PropertyGroup>
 
