--- conflicted
+++ resolved
@@ -4,11 +4,7 @@
         <TargetFramework>net5.0</TargetFramework>
         <Company>kavitareader.com</Company>
         <Product>Kavita</Product>
-<<<<<<< HEAD
-        <AssemblyVersion>0.4.8.1</AssemblyVersion>
-=======
         <AssemblyVersion>0.4.9.0</AssemblyVersion>
->>>>>>> 34d34ef2
         <NeutralLanguage>en</NeutralLanguage>
     </PropertyGroup>
 
