<Project Sdk="Microsoft.NET.Sdk">

    <PropertyGroup>
        <TargetFramework>net5.0</TargetFramework>
        <Company>kavitareader.com</Company>
        <Product>Kavita</Product>
<<<<<<< HEAD
        <AssemblyVersion>0.4.8.15</AssemblyVersion>
=======
        <AssemblyVersion>0.4.8.16</AssemblyVersion>
>>>>>>> e4dca1b1
        <NeutralLanguage>en</NeutralLanguage>
    </PropertyGroup>

    <ItemGroup>
      <PackageReference Include="Microsoft.Extensions.Configuration.Abstractions" Version="5.0.0" />
      <PackageReference Include="Microsoft.Extensions.Hosting" Version="5.0.0" />
      <PackageReference Include="SonarAnalyzer.CSharp" Version="8.29.0.36737">
        <PrivateAssets>all</PrivateAssets>
        <IncludeAssets>runtime; build; native; contentfiles; analyzers; buildtransitive</IncludeAssets>
      </PackageReference>
    </ItemGroup>


</Project><|MERGE_RESOLUTION|>--- conflicted
+++ resolved
@@ -4,11 +4,7 @@
         <TargetFramework>net5.0</TargetFramework>
         <Company>kavitareader.com</Company>
         <Product>Kavita</Product>
-<<<<<<< HEAD
-        <AssemblyVersion>0.4.8.15</AssemblyVersion>
-=======
         <AssemblyVersion>0.4.8.16</AssemblyVersion>
->>>>>>> e4dca1b1
         <NeutralLanguage>en</NeutralLanguage>
     </PropertyGroup>
 
